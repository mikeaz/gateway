{
<<<<<<< HEAD
  "id": "fd4ea17a-23ee-4734-aeb6-a8231b7c4b12",
  "name": "Gateway",
  "values": [
    {
      "key": "port",
      "value": "15888",
      "enabled": true
    },
    {
      "key": "chain",
      "value": "ethereum",
      "type": "default",
      "enabled": true
    },
    {
      "key": "network",
      "value": "mainnet",
      "type": "default",
      "enabled": true
    },
    {
      "key": "eth_address",
      "value": "",
      "type": "default",
      "enabled": true
    },
    {
      "key": "eth_privateKey",
      "value": "",
      "type": "secret",
      "enabled": true
    }
  ],
  "_postman_variable_scope": "environment",
  "_postman_exported_at": "2023-02-17T00:13:25.821Z",
  "_postman_exported_using": "Postman/10.10.5-230215-1658"
=======
	"id": "fd4ea17a-23ee-4734-aeb6-a8231b7c4b12",
	"name": "Gateway",
	"values": [
		{
			"key": "host",
			"value": "localhost",
			"type": "default",
			"enabled": true
		},
		{
			"key": "port",
			"value": "15888",
			"enabled": true
		},
		{
			"key": "chain",
			"value": "ethereum",
			"type": "default",
			"enabled": true
		},
		{
			"key": "network",
			"value": "mainnet",
			"type": "default",
			"enabled": true
		},
		{
			"key": "eth_address",
			"value": "",
			"type": "default",
			"enabled": true
		},
		{
			"key": "eth_privateKey",
			"value": "",
			"type": "secret",
			"enabled": true
		}
	],
	"_postman_variable_scope": "environment",
	"_postman_exported_at": "2023-02-22T18:36:09.545Z",
	"_postman_exported_using": "Postman/10.9.3"
>>>>>>> 12ebf1b0
}<|MERGE_RESOLUTION|>--- conflicted
+++ resolved
@@ -1,42 +1,4 @@
 {
-<<<<<<< HEAD
-  "id": "fd4ea17a-23ee-4734-aeb6-a8231b7c4b12",
-  "name": "Gateway",
-  "values": [
-    {
-      "key": "port",
-      "value": "15888",
-      "enabled": true
-    },
-    {
-      "key": "chain",
-      "value": "ethereum",
-      "type": "default",
-      "enabled": true
-    },
-    {
-      "key": "network",
-      "value": "mainnet",
-      "type": "default",
-      "enabled": true
-    },
-    {
-      "key": "eth_address",
-      "value": "",
-      "type": "default",
-      "enabled": true
-    },
-    {
-      "key": "eth_privateKey",
-      "value": "",
-      "type": "secret",
-      "enabled": true
-    }
-  ],
-  "_postman_variable_scope": "environment",
-  "_postman_exported_at": "2023-02-17T00:13:25.821Z",
-  "_postman_exported_using": "Postman/10.10.5-230215-1658"
-=======
 	"id": "fd4ea17a-23ee-4734-aeb6-a8231b7c4b12",
 	"name": "Gateway",
 	"values": [
@@ -79,5 +41,4 @@
 	"_postman_variable_scope": "environment",
 	"_postman_exported_at": "2023-02-22T18:36:09.545Z",
 	"_postman_exported_using": "Postman/10.9.3"
->>>>>>> 12ebf1b0
 }