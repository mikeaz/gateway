--- conflicted
+++ resolved
@@ -166,8 +166,6 @@
             chain_type: PlentyConfig.config.chainType,
             available_networks: PlentyConfig.config.availableNetworks,
           },
-<<<<<<< HEAD
-=======
           {
             name: 'kujira',
             trading_type: KujiraConfig.config.tradingTypes,
@@ -178,7 +176,6 @@
                 'Enter your kujira account number (input 0 if unsure) >>> ',
             },
           },
->>>>>>> 31fe4f66
         ],
       });
     })
