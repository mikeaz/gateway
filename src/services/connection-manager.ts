--- conflicted
+++ resolved
@@ -132,12 +132,9 @@
   | Perpish
   | RefAMMish
   | CLOBish
-<<<<<<< HEAD
+  | ZigZag
+  | InjectiveClobPerp
   | Tinyman;
-=======
-  | ZigZag
-  | InjectiveClobPerp;
->>>>>>> 31f4be50
 
 export type Connector<T> = T extends Uniswapish
   ? Uniswapish
@@ -149,15 +146,12 @@
   ? RefAMMish
   : T extends CLOBish
   ? CLOBish
-<<<<<<< HEAD
-  : T extends Tinyman
-  ? Tinyman
-=======
   : T extends ZigZag
   ? ZigZag
   : T extends InjectiveClobPerp
   ? InjectiveClobPerp
->>>>>>> 31f4be50
+  : T extends Tinyman
+  ? Tinyman
   : never;
 
 export async function getConnector<T>(
@@ -210,13 +204,10 @@
     connectorInstance = InjectiveCLOB.getInstance(chain, network);
   } else if (chain === 'avalanche' && connector === 'dexalot') {
     connectorInstance = DexalotCLOB.getInstance(network);
-<<<<<<< HEAD
+  } else if (chain === 'ethereum' && connector === 'zigzag') {
+    connectorInstance = ZigZag.getInstance(network);
   } else if (chain == 'algorand' && connector == 'tinyman') {
     connectorInstance = Tinyman.getInstance(network);
-=======
-  } else if (chain === 'ethereum' && connector === 'zigzag') {
-    connectorInstance = ZigZag.getInstance(network);
->>>>>>> 31f4be50
   } else {
     throw new Error('unsupported chain or connector');
   }
